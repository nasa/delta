--- conflicted
+++ resolved
@@ -22,17 +22,10 @@
     print('\nERROR: Must use Python version >= 3.0.')
     sys.exit(1)
 
-<<<<<<< HEAD
 from delta.imagery import landsat_utils #pylint: disable=C0413
 from delta.imagery import worldview_utils #pylint: disable=C0413,W0611
 from delta.imagery import imagery_dataset #pylint: disable=C0413
 from delta.ml.train import Experiment
-=======
-from delta.imagery.sources import landsat #pylint: disable=C0413
-from delta.imagery.image_reader import * #pylint: disable=W0614,W0401,C0413
-from delta.imagery.image_writer import * #pylint: disable=W0614,W0401,C0413
->>>>>>> cace3f66
-
 
 #------------------------------------------------------------------------------
 def make_model(in_shape, encoding_size=32):
@@ -100,7 +93,6 @@
     if not os.path.exists(options.output_folder):
         os.mkdir(options.output_folder)
 
-<<<<<<< HEAD
     if options.image_type == 'landsat':
         num_bands = len(landsat_utils.get_landsat_bands_to_use('LS8'))
     elif options.image_type == 'worldview':
@@ -110,32 +102,6 @@
     else:
         print('Unsupported image type %s.' % (options.image_type))
     ### end if
-=======
-    if options.mtl_path:
-
-        # Get all of the TOA coefficients and input file names
-        data = landsat.parse_mtl_file(options.mtl_path)
-
-        input_folder = os.path.dirname(options.mtl_path)
-
-        input_paths = []
-        for fname in data['FILE_NAME']:
-            input_path = os.path.join(input_folder, fname)
-            input_paths.append(input_path)
-
-    else: # Just load the specified image
-        input_paths = [options.image_path]
-
-    # Open the input image and get information about it
-    input_reader = MultiTiffFileReader()
-    input_reader.load_images(input_paths)
-    (num_cols, num_rows) = input_reader.image_size()
-
-    # Process the entire input image(s) into chunks at once.
-    roi = utilities.Rectangle(0,0,width=num_cols,height=num_rows)
-    chunk_data = input_reader.parallel_load_chunks(roi, options.chunk_size,
-                                                   options.chunk_overlap, options.num_threads)
->>>>>>> cace3f66
 
     print('loading data from ' + options.input_folder)
     ids = imagery_dataset.AutoencoderDataset(options.image_type, image_folder=options.input_folder, chunk_size=options.chunk_size)
