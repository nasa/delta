--- conflicted
+++ resolved
@@ -8,7 +8,6 @@
 sudo apt update
 
 sudo apt install -y python3-pip python3-dev python3-gdal || { echo >&2 "ERROR. Failed to install pip3."; exit 1; }
-<<<<<<< HEAD
 
 pip3 install --user -q pylint psutil usgs pytest || { echo >&2 "ERROR. Failed to install prequired packages."; exit 1; }
 pip3 install --user -q numpy scipy matplotlib || { echo >&2 "ERROR. Failed to install one of numpy, scipy, matplotlib."; exit 1; }
@@ -27,9 +26,6 @@
 
 
 #command -v pip3>/dev/null 2>&1 || { echo >&2 "ERROR. Please install pip3."; exit 1; }
-=======
-pip3 install --user -q pylint pytest || { echo >&2 "ERROR. Failed to install prequired packages."; exit 1; }
->>>>>>> 59e90eaa
 
 $DIR/linter/install_linter.sh || { echo >&2 "ERROR. Failed to install linter."; exit 1; }
 
