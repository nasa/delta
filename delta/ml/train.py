import mlflow
import mlflow.tensorflow
import tensorflow as tf
import os.path
import tensorflow as tf

class Experiment(object):

    def __init__(self, tracking_uri, experiment_name, output_dir='./'):
        self.experiment_name = experiment_name
        self.output_dir = output_dir

        mlflow.set_tracking_uri(tracking_uri)
#         client = mlflow.tracking.MlflowClient(tracking_uri)
#         exp = client.get_experiment_by_name(experiment_name)
#         experiment_id = None
#         if exp is None:
#             experiment_id = mlflow.create_experiment(experiment_name)
#         else:
        experiment_id = mlflow.set_experiment(experiment_name)
        run = mlflow.start_run()
        mlflow.log_param('output_dir', self.output_dir)
        
    ### end __init__

    def __del__(self):
        mlflow.end_run()
    ### end __del__


    def train(self, model, train_dataset, num_epochs=70, steps_per_epoch=2024, validation_data=None, log_model=False):
        assert(model is not None)
        assert(train_dataset is not None)

        mlflow.log_param('num_epochs', num_epochs)
        mlflow.log_param('model summary', model.summary())

        model.compile(optimizer='adam', loss='mean_squared_logarithmic_error', metrics=['accuracy'])
        estimator = tf.keras.estimator.model_to_estimator(keras_model=model)
        
        def input_fn():
            return train_dataset.repeat()
        estimator.train(input_fn)
        assert(model is not None)
#         history = model.fit(train_dataset, epochs=num_epochs, 
#                         steps_per_epoch=steps_per_epoch,
#                         validation_data=validation_data)

        for i in range(num_epochs):
            mlflow.log_metric('loss', history.history['loss'][i])
            mlflow.log_metric('acc',  history.history['acc' ][i])
        ### end for
        if log_model:
            model.save('model.h5')
            mlflow.log_artifact('model.h5')
        ### end log_model

        return history
    ### end train

<<<<<<< HEAD
=======
    def train_estimator(self, model, train_dataset_fn, num_epochs=70, steps_per_epoch=2024, validation_data=None, log_model=False,
                        num_gpus=1):
        """Alternate call that uses the TF Estimator interface to run on multiple GPUs"""
        assert(model is not None)
        assert(train_dataset_fn is not None)

        mlflow.log_param('num_epochs', num_epochs)
        mlflow.log_param('model summary', model.summary())

        #model.compile(optimizer='adam', loss='mean_squared_logarithmic_error', metrics=['accuracy'])

        optimizer = tf.train.AdamOptimizer(learning_rate=0.001) # TODO
        model.compile(optimizer=optimizer, loss='mean_squared_logarithmic_error', metrics=['accuracy'])

        assert(model is not None)

        # Set up multi-GPU strategy
        tf_config = tf.estimator.RunConfig(
            experimental_distribute=tf.contrib.distribute.DistributeConfig(
                    train_distribute=tf.contrib.distribute.MirroredStrategy( #pylint: disable=C0330
                        num_gpus_per_worker=num_gpus),
                    eval_distribute=tf.contrib.distribute.MirroredStrategy( #pylint: disable=C0330
                        num_gpus_per_worker=num_gpus)))
        #tf_config = tf.estimator.RunConfig() # DEBUG: Force single GPU

        # Convert from Keras to Estimator
        keras_estimator = tf.keras.estimator.model_to_estimator(
            keras_model=model, config=tf_config)#, model_dir=config_values['ml']['model_folder'])


        # TODO: Use separate validate dataset!
        result = tf.estimator.train_and_evaluate(
            keras_estimator,
            train_spec=tf.estimator.TrainSpec(input_fn=train_dataset_fn),
            eval_spec=tf.estimator.EvalSpec(input_fn=train_dataset_fn))

        return None # In v1.12 the result is undefined for distributed training!
        # TODO: Record the output from the Estimator!

        #for i in range(num_epochs):
        #    mlflow.log_metric('loss', history.history['loss'][i])
        #    mlflow.log_metric('acc',  history.history['acc' ][i])
        #### end for
        #if log_model:
        #    model.save('model.h5')
        #    mlflow.log_artifact('model.h5')
        ### end log_model
        #return history
    ### end train

>>>>>>> 8f308dbd
    def test(self, model, test_data, test_labels):
        assert(model is not None)
        assert(test_data is not None)
        assert(test_labels is not None)
        assert(type(test_data) == type(test_labels))

        scores = model.evaluate(test_data, test_lables)
        pass

    def load_model(self, src):
        raise NotImplementedError('loading models is not yet implemented')

    def log_parameters(self, params):
        assert(type(params) is dict)
        for k in params.keys():
            mlflow.log_param(k,params[k])
        ### end for
    ### end log_parameters

    def log_training_set(self, dataset):
        import sys
        raise NotImplementedError('%s is not yet implemented' %(sys._getframe().f_code.co_name,))

    def log_testing_set(self, dataset):
        import sys
        raise NotImplementedError('%s is not yet implemented' %(sys._getframe().f_code.co_name,))

    def log_validation_set(self, dataset):
        import sys
        raise NotImplementedError('%s is not yet implemented' %(sys._getframe().f_code.co_name,))

    def log_dataset(self, prefix, dataset):
        import sys
        raise NotImplementedError('%s is not yet implemented' %(sys._getframe().f_code.co_name,))<|MERGE_RESOLUTION|>--- conflicted
+++ resolved
@@ -58,8 +58,6 @@
         return history
     ### end train
 
-<<<<<<< HEAD
-=======
     def train_estimator(self, model, train_dataset_fn, num_epochs=70, steps_per_epoch=2024, validation_data=None, log_model=False,
                         num_gpus=1):
         """Alternate call that uses the TF Estimator interface to run on multiple GPUs"""
@@ -75,14 +73,20 @@
         model.compile(optimizer=optimizer, loss='mean_squared_logarithmic_error', metrics=['accuracy'])
 
         assert(model is not None)
+        from tensorflow.python.client import device_lib
+        devs = [d.name for d in device_lib.list_local_devices() if d.device_type == 'GPU']
 
         # Set up multi-GPU strategy
         tf_config = tf.estimator.RunConfig(
             experimental_distribute=tf.contrib.distribute.DistributeConfig(
                     train_distribute=tf.contrib.distribute.MirroredStrategy( #pylint: disable=C0330
-                        num_gpus_per_worker=num_gpus),
+#                        devices=devs,
+                         num_gpus_per_worker=num_gpus,
+                        ),
                     eval_distribute=tf.contrib.distribute.MirroredStrategy( #pylint: disable=C0330
-                        num_gpus_per_worker=num_gpus)))
+#                        devices=devs,
+                         num_gpus_per_worker=num_gpus,
+                        )))
         #tf_config = tf.estimator.RunConfig() # DEBUG: Force single GPU
 
         # Convert from Keras to Estimator
@@ -110,7 +114,6 @@
         #return history
     ### end train
 
->>>>>>> 8f308dbd
     def test(self, model, test_data, test_labels):
         assert(model is not None)
         assert(test_data is not None)
