"""
Classes for block-aligned reading from multiple Geotiff files.
"""
#pylint: disable=no-self-use,unused-argument,too-many-arguments,too-many-locals,fixme
import os
import time
import copy
import math

import psutil

from osgeo import gdal
import numpy as np

from delta.imagery import rectangle
from delta.imagery import utilities

#------------------------------------------------------------------------------


class TiffReader:
    """Wrapper class to help read image data from GeoTiff files"""

    def __init__(self):
        self._handle = None

    def __del__(self):
        self.close_image()


    def open_image(self, path):
        '''
        Opens an image if it exists
        '''
        if not os.path.exists(path):
            raise Exception('Image file does not exist: ' + path)
        self._handle = gdal.Open(path)

    def close_image(self):
        '''
        Closes an image
        '''
        self._handle = None

    # TODO: Error checking!!!

    def num_bands(self):
        '''
        Gets number of bands.
        '''
        return self._handle.RasterCount

    def image_size(self):
        '''
        Gets image size
        '''
        return (self._handle.RasterXSize, self._handle.RasterYSize)

    def nodata_value(self, band=1):
        '''
        returns the value that indicates no data is present in a pixel for a band.
        '''
        band_handle = self._handle.GetRasterBand(band)
        return band_handle.GetNoDataValue()

    def data_type(self, band=1):
        """Returns the GDAL data type of the image"""
        band_handle = self._handle.GetRasterBand(band)
        return band_handle.DataType

    def get_bytes_per_pixel(self, band=1):
        '''
        returns the number of bytes per pixel
        '''
        band_handle = self._handle.GetRasterBand(band)
        return utilities.get_num_bytes_from_gdal_type(band_handle.DataType)

    def get_block_info(self, band):
        """Returns ((block height, block width), (num blocks x, num blocks y))"""
        band_handle = self._handle.GetRasterBand(band)
        block_size = band_handle.GetBlockSize()

        num_blocks_x = int(math.ceil(self._handle.RasterXSize / block_size[0]))
        num_blocks_y = int(math.ceil(self._handle.RasterYSize / block_size[1]))

        return (block_size, (num_blocks_x, num_blocks_y))

    def get_all_metadata(self):
        """Returns all useful image metadata"""
        data = dict()
        data['projection'] = self._handle.GetProjection()
        data['geotransform'] = self._handle.GetGeoTransform()
        data['gcps'] = self._handle.GetGCPs()
        data['gcpproj'] = self._handle.GetGCPProjection()
        data['metadata'] = self._handle.GetMetadata()
        return data

    def get_block_aligned_read_roi(self, desired_roi):
        """Returns the block aligned pixel region to read in a Rectangle format
           to get the requested data region while respecting block boundaries.
        """
        size = self.image_size()
        bounds = rectangle.Rectangle(0, 0, width=size[0], height=size[1])
        if not bounds.contains_rect(desired_roi):
            raise Exception('desired_roi ' + str(desired_roi)
                            + ' is outside the bounds of image with size' + str(size))

        band = 1
        (block_size, unused_num_blocks) = self.get_block_info(band)
        start_block_x = int(math.floor(desired_roi.min_x     / block_size[0]))
        start_block_y = int(math.floor(desired_roi.min_y     / block_size[1]))
        # Rect max is exclusive
        stop_block_x = int(math.floor((desired_roi.max_x-1) / block_size[0]))
        # The stops are inclusive
        stop_block_y = int(math.floor((desired_roi.max_y-1) / block_size[1]))

        start_col = start_block_x * block_size[0]
        start_row = start_block_y * block_size[1]
        num_cols = (stop_block_x - start_block_x + 1) * block_size[0]
        num_rows = (stop_block_y - start_block_y + 1) * block_size[1]

        # Restrict the output region to the bounding box of the image.
        # - Needed to handle images with partial tiles at the boundaries.
        ans = rectangle.Rectangle(start_col, start_row, width=num_cols, height=num_rows)
        size = self.image_size()
        bounds = rectangle.Rectangle(0, 0, width=size[0], height=size[1])
        return ans.get_intersection(bounds)

    def read_pixels(self, roi, band):
        """Reads in the requested region of the image."""
        band_handle = self._handle.GetRasterBand(band)

        data = band_handle.ReadAsArray(roi.min_x, roi.min_y, roi.width(), roi.height())
        return data



class MultiTiffFileReader():
    """Class to synchronize loading of multiple pixel-matched files.

    User is going to select a region which is bigger than tiles or chunks,
    then will process all chunks centered in that region.

    Need to make sure that each chunk is only used once, minimize tile reloads.

    Each chunk is associated with a single input pixel, there is a spacing between
    'center' pixels which defines the overlap.  When a region is called for, generate
    each chunk inside that region.  Load tiles as needed.
    Record which regions have already been used.

    """

    def __init__(self, image_path_list=None):
        self._image_handles = []

        if image_path_list:
            self.load_images(image_path_list)

    def __del__(self):
        self.close()

    def load_images(self, image_path_list):
        """Initialize with multiple image paths."""

        # Create a new TiffReader instance for each file.
        for path in image_path_list:
            new_handle = TiffReader()
            new_handle.open_image(path)
            self._image_handles.append(new_handle)

    def close(self):
        """Close all loaded images."""
        for handle in self._image_handles:
            handle.close_image()
        self._image_handles = []

    # TODO: Error checking!
    def image_size(self):
        '''
        Returns image size!
        '''
        return self._image_handles[0].image_size()

    def data_type(self, band=1):
        '''
        Returns band data type!
        '''
        return self._image_handles[0].data_type(band)

    def num_bands(self):
        """Get the total number of bands across all input images"""
        num_bands = 0
        for image in self._image_handles:
            num_bands += image.num_bands()
        return num_bands

    def nodata_value(self, band=1):
        '''Returns the bands nodata value'''
        return self._image_handles[0].nodata_value(band)

    def get_block_info(self, band):
        '''Returns the bands blockinfo'''
        return self._image_handles[0].get_block_info(band)

    def get_all_metadata(self):
        """All input images should share the same metadata"""
        return self._image_handles[0].get_all_metadata()

    def estimate_memory_usage(self, roi):
        """Estimate the amount of memory (in MB) that will be used to store the
           requested pixel roi.
        """
        total_size = 0
        for image in self._image_handles:
            for band in range(1, image.num_bands()+1):
                total_size += image.num_bands() * roi.area() * \
                              image.get_bytes_per_pixel(band)
        return total_size / utilities.BYTES_PER_MB

    def sleep_until_mem_free_for_roi(self, roi):
        """Sleep until enough free memory exists to load this ROI"""
        # TODO: This will have to be more sophisticated.
        wait_time_secs = 5
        mb_needed = self.estimate_memory_usage(roi)
        mb_free = 0
        while mb_free < mb_needed:
            mb_free = psutil.virtual_memory().available / utilities.BYTES_PER_MB
            if mb_free < mb_needed:
                print('''Need %d MB to load the next ROI, but only have %d MB free.
                         Sleep for %d seconds...'''
                      % (mb_needed, mb_free, wait_time_secs))
                time.sleep(wait_time_secs)

    def _get_band_index(self, image_index):
        """Return the absolute band index of the first band in the given image index"""
        band_index = 0
        for i in range(0, image_index):
            band_index += self._image_handles[i].num_bands()
        return band_index

<<<<<<< HEAD
    def read_roi(self, roi, data_type, num_threads=1):
        '''Reads the region of interest'''
        result = np.zeros(shape=(roi.height(), roi.width(), self.num_bands()),
                          dtype=data_type)

        def process_one_image(image_index):
            '''
            Local convenience function for processing one image
            '''
            image = self._image_handles[image_index]
            # The first index of one or more sequential bands
            band_index = self._get_band_index(image_index)
            for band in range(1, image.num_bands()+1):
                result[:, :, band_index] = image.read_pixels(roi, band)
                band_index += 1

        pool = ThreadPool(num_threads)
        pool.map(process_one_image, range(0, len(self._image_handles)))
        pool.close()
        pool.join()
        return result

    def parallel_load_chunks(self, roi, chunk_size, chunk_overlap, num_threads=1,
                             data_type=np.dtype('float64')):
        """Uses multiple threads to populate a numpy data structure with
           image chunks spanning the given roi, formatted for Tensorflow to load.
        """

        # Get image chunk centers
        chunk_info = utilities.generate_chunk_info(chunk_size, chunk_overlap)
        (chunk_center_list, chunk_roi) = \
            utilities.get_chunk_center_list_in_region(roi, chunk_info[0], chunk_info[1],
                                                      chunk_size)
        if not chunk_center_list:
            raise ValueError('Unable to load any chunks from this ROI!')

        # Throw out any partial chunks.
        image_size = self.image_size()
        whole_image_roi = rectangle.Rectangle(0, 0, width=image_size[0],
                                              height=image_size[1])
        (chunk_center_list, chunk_roi) = \
                utilities.restrict_chunk_list_to_roi(chunk_center_list, chunk_size,
                                                     whole_image_roi)

        num_chunks = len(chunk_center_list)
        if not num_chunks:
            raise Exception('Failed to load any chunks from this ROI!')

        # Get the block-aligned read ROI (for the larger chunk containing ROI)
        read_roi = self._image_handles[0].get_block_aligned_read_roi(chunk_roi)

        # Adjust centers to be relative to the read ROI.
        offset_centers = [(c[0]-read_roi.min_x, c[1]-read_roi.min_y)
                          for c in chunk_center_list]

        # Allocate the output data structure
        output_shape = (num_chunks, self.num_bands(), chunk_size, chunk_size)
        num_elements = num_chunks * self.num_bands() * chunk_size * chunk_size
        num_bytes = num_elements * data_type.itemsize
        bytes_free = psutil.virtual_memory().available
        #print('num_bytes GB = ', num_bytes/utilities.BYTES_PER_GB)
        #print('bytes_free GB = ', bytes_free/utilities.BYTES_PER_GB)
        if num_bytes > bytes_free:
            raise Exception('Tried to allocate chunk buffer of size: ',
                            num_bytes/utilities.BYTES_PER_GB, ' GB',
                            ' but only ', bytes_free/utilities.BYTES_PER_GB,
                            ' GB is available!')
        data_store = np.zeros(shape=output_shape, dtype=data_type)


        # Internal function to copy all chunks from all bands of one image handle to data_store
        def process_one_image(image_index):
            '''
            Local convenience function that processes one image.
            '''
            image = self._image_handles[image_index]
            # The first index of one or more sequential bands
            band_index = self._get_band_index(image_index)
            for band in range(1, image.num_bands()+1):
                #print('Data read from image ' + str(image) + ', band ' + str(band))
                this_data = image.read_pixels(read_roi, band)
                # Copy each of the data chunks into the output.
                chunk_index = 0
                for center in offset_centers:
                    rect = utilities.rect_from_chunk_center(center, chunk_size)
                    data_store[chunk_index, band_index, :, :] = this_data[rect.min_y:rect.max_y,
                                                                          rect.min_x:rect.max_x]
                    chunk_index += 1
                band_index += 1

        # Call process_one_image in parallel using a thread pool
        pool = ThreadPool(num_threads)
        pool.map(process_one_image, range(0, len(self._image_handles)))
        pool.close()
        pool.join()
        return data_store

=======
    def read_roi(self, roi=None):
        if roi is None:
            s = self.image_size()
            roi = rectangle.Rectangle(0, 0, s[0], s[1])
        result = np.zeros(shape=(roi.height(), roi.width(), self.num_bands()),
                          dtype=utilities.gdal_dtype_to_numpy_type(self.data_type()))

        for (i, image) in enumerate(self._image_handles):
            band_index = self._get_band_index(i) # The first index of one or more sequential bands
            for band in range(1,image.num_bands()+1):
                result[:, :, band_index] = image.read_pixels(roi, band)
                band_index += 1

        return result

>>>>>>> 7a972b82
    def process_rois(self, requested_rois, callback_function, strict_order=False):
        """Process the given region broken up into blocks using the callback function.
           Each block will get the image data from each input image passed into the function.
           Function definition TBD!
           Blocks that go over the image boundary will be passed as partial image blocks.
           All data reading and function calling takes place in the current thread, to use
           multiple threads you need to hand off the work in the callback function.
           If strict_order is passed in the ROIs will be processed in exactly the input order.
        """

        if not self._image_handles:
            raise Exception('Cannot process region, no images loaded!')
        first_image = self._image_handles[0]

        block_rois = copy.copy(requested_rois)

        image_size = self.image_size()
        whole_bounds = rectangle.Rectangle(0, 0, width=image_size[0], height=image_size[1])
        for roi in block_rois:
            if not whole_bounds.contains_rect(roi):
                raise Exception('Roi outside image bounds: ' + str(roi))

        # Loop until we have processed all of the blocks.
        while block_rois:
            # For the next (output) block, figure out the (input block) aligned
            # data read that we need to perform to get it.
            read_roi = first_image.get_block_aligned_read_roi(block_rois[0])

            # If we don't have enough memory to load the ROI, wait here until we do.
            self.sleep_until_mem_free_for_roi(read_roi)

            # TODO: We need a way to make sure the bands for certain image types always end up
            #       in the same order!
            # Read in all of the data for this region, appending all bands for
            # each input image.
            data_vec = []
            for image in self._image_handles:
                for band in range(1, image.num_bands()+1):
                    data_vec.append(image.read_pixels(read_roi, band))

            # Loop through the remaining ROIs and apply the callback function to each
            # ROI that is contained in the section we read in.
            index = 0
            num_processed = 0
            while index < len(block_rois):

                roi = block_rois[index]
                if not read_roi.contains_rect(roi):
                    index += 1
                    if strict_order:
                        break
                    continue

                # We pass the read roi to the function rather than doing
                # any kind of cropping here.

                # Execute the callback function with the data vector.
                callback_function(roi, read_roi, data_vec)

                # Instead of advancing the index, remove the current ROI from the list.
                block_rois.pop(index)
                num_processed += 1

def get_block_and_roi(output_roi, read_roi, block_size):
    """Helper function to use with MultiTiffFileReader process_roi callback functions.
        Returns ((block_col, block_row), (x0, y0, x1, y1))
        where the block row and column are based on output_roi in an image using blocks
        of size block_size, and n0,n1 are the start and end positions to read from
        read_roi to get the data for output_roi.
    """
    block_col = output_roi.min_x / block_size[0]
    block_row = output_roi.min_y / block_size[1]

    # Figure out where the desired output data falls in read_roi
    x_0 = output_roi.min_x - read_roi.min_x
    y_0 = output_roi.min_y - read_roi.min_y
    x_1 = x_0 + output_roi.width()
    y_1 = y_0 + output_roi.height()

    return ((block_col, block_row), (x_0, y_0, x_1, y_1))<|MERGE_RESOLUTION|>--- conflicted
+++ resolved
@@ -238,105 +238,6 @@
             band_index += self._image_handles[i].num_bands()
         return band_index
 
-<<<<<<< HEAD
-    def read_roi(self, roi, data_type, num_threads=1):
-        '''Reads the region of interest'''
-        result = np.zeros(shape=(roi.height(), roi.width(), self.num_bands()),
-                          dtype=data_type)
-
-        def process_one_image(image_index):
-            '''
-            Local convenience function for processing one image
-            '''
-            image = self._image_handles[image_index]
-            # The first index of one or more sequential bands
-            band_index = self._get_band_index(image_index)
-            for band in range(1, image.num_bands()+1):
-                result[:, :, band_index] = image.read_pixels(roi, band)
-                band_index += 1
-
-        pool = ThreadPool(num_threads)
-        pool.map(process_one_image, range(0, len(self._image_handles)))
-        pool.close()
-        pool.join()
-        return result
-
-    def parallel_load_chunks(self, roi, chunk_size, chunk_overlap, num_threads=1,
-                             data_type=np.dtype('float64')):
-        """Uses multiple threads to populate a numpy data structure with
-           image chunks spanning the given roi, formatted for Tensorflow to load.
-        """
-
-        # Get image chunk centers
-        chunk_info = utilities.generate_chunk_info(chunk_size, chunk_overlap)
-        (chunk_center_list, chunk_roi) = \
-            utilities.get_chunk_center_list_in_region(roi, chunk_info[0], chunk_info[1],
-                                                      chunk_size)
-        if not chunk_center_list:
-            raise ValueError('Unable to load any chunks from this ROI!')
-
-        # Throw out any partial chunks.
-        image_size = self.image_size()
-        whole_image_roi = rectangle.Rectangle(0, 0, width=image_size[0],
-                                              height=image_size[1])
-        (chunk_center_list, chunk_roi) = \
-                utilities.restrict_chunk_list_to_roi(chunk_center_list, chunk_size,
-                                                     whole_image_roi)
-
-        num_chunks = len(chunk_center_list)
-        if not num_chunks:
-            raise Exception('Failed to load any chunks from this ROI!')
-
-        # Get the block-aligned read ROI (for the larger chunk containing ROI)
-        read_roi = self._image_handles[0].get_block_aligned_read_roi(chunk_roi)
-
-        # Adjust centers to be relative to the read ROI.
-        offset_centers = [(c[0]-read_roi.min_x, c[1]-read_roi.min_y)
-                          for c in chunk_center_list]
-
-        # Allocate the output data structure
-        output_shape = (num_chunks, self.num_bands(), chunk_size, chunk_size)
-        num_elements = num_chunks * self.num_bands() * chunk_size * chunk_size
-        num_bytes = num_elements * data_type.itemsize
-        bytes_free = psutil.virtual_memory().available
-        #print('num_bytes GB = ', num_bytes/utilities.BYTES_PER_GB)
-        #print('bytes_free GB = ', bytes_free/utilities.BYTES_PER_GB)
-        if num_bytes > bytes_free:
-            raise Exception('Tried to allocate chunk buffer of size: ',
-                            num_bytes/utilities.BYTES_PER_GB, ' GB',
-                            ' but only ', bytes_free/utilities.BYTES_PER_GB,
-                            ' GB is available!')
-        data_store = np.zeros(shape=output_shape, dtype=data_type)
-
-
-        # Internal function to copy all chunks from all bands of one image handle to data_store
-        def process_one_image(image_index):
-            '''
-            Local convenience function that processes one image.
-            '''
-            image = self._image_handles[image_index]
-            # The first index of one or more sequential bands
-            band_index = self._get_band_index(image_index)
-            for band in range(1, image.num_bands()+1):
-                #print('Data read from image ' + str(image) + ', band ' + str(band))
-                this_data = image.read_pixels(read_roi, band)
-                # Copy each of the data chunks into the output.
-                chunk_index = 0
-                for center in offset_centers:
-                    rect = utilities.rect_from_chunk_center(center, chunk_size)
-                    data_store[chunk_index, band_index, :, :] = this_data[rect.min_y:rect.max_y,
-                                                                          rect.min_x:rect.max_x]
-                    chunk_index += 1
-                band_index += 1
-
-        # Call process_one_image in parallel using a thread pool
-        pool = ThreadPool(num_threads)
-        pool.map(process_one_image, range(0, len(self._image_handles)))
-        pool.close()
-        pool.join()
-        return data_store
-
-=======
     def read_roi(self, roi=None):
         if roi is None:
             s = self.image_size()
@@ -352,7 +253,6 @@
 
         return result
 
->>>>>>> 7a972b82
     def process_rois(self, requested_rois, callback_function, strict_order=False):
         """Process the given region broken up into blocks using the callback function.
            Each block will get the image data from each input image passed into the function.
