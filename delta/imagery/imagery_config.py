--- conflicted
+++ resolved
@@ -131,13 +131,8 @@
     if conf['files']:
         assert conf['file_list'] is None and conf['directory'] is None, 'Only one image specification allowed.'
         images = conf['files']
-<<<<<<< HEAD
-        for (i, img) in enumerate(images):
-            images[i] = os.path.normpath(img)
-=======
         for (i, im) in enumerate(images):
             images[i] = os.path.normpath(im)
->>>>>>> b8f932f8
     elif conf['file_list']:
         assert conf['directory'] is None, 'Only one image specification allowed.'
         with open(conf['file_list'], 'r') as f:
