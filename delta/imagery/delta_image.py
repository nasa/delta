--- conflicted
+++ resolved
@@ -125,20 +125,12 @@
         return self.size()[1]
 
     def tiles(self, shape, overlap_shape=(0, 0), partials: bool=True, min_shape=(0, 0),
-<<<<<<< HEAD
-              partials_overlap: bool=False) -> Iterator[rectangle.Rectangle]:
-        """Generator to yield ROIs for the image."""
-        input_bounds = rectangle.Rectangle(0, 0, width=self.width(), height=self.height())
-        return input_bounds.make_tile_rois(shape, overlap_shape=overlap_shape, include_partials=partials,
-                                           min_shape=min_shape, partials_overlap=partials_overlap)
-=======
               partials_overlap: bool=False, by_block=False) -> Iterator[rectangle.Rectangle]:
         """Generator to yield ROIs for the image."""
         input_bounds = rectangle.Rectangle(0, 0, width=self.width(), height=self.height())
         return input_bounds.make_tile_rois(shape, overlap_shape=overlap_shape, include_partials=partials,
                                            min_shape=min_shape, partials_overlap=partials_overlap,
                                            by_block=by_block)
->>>>>>> 56e3d431
 
     def roi_generator(self, requested_rois: Iterator[rectangle.Rectangle]) -> Iterator[rectangle.Rectangle]:
         """
