# Copyright © 2020, United States Government, as represented by the
# Administrator of the National Aeronautics and Space Administration.
# All rights reserved.
#
# The DELTA (Deep Earth Learning, Tools, and Analysis) platform is
# licensed under the Apache License, Version 2.0 (the "License");
# you may not use this file except in compliance with the License.
# You may obtain a copy of the License at
#
#        http://www.apache.org/licenses/LICENSE-2.0.
#
# Unless required by applicable law or agreed to in writing, software
# distributed under the License is distributed on an "AS IS" BASIS,
# WITHOUT WARRANTIES OR CONDITIONS OF ANY KIND, either express or implied.
# See the License for the specific language governing permissions and
# limitations under the License.

"""
Tools for loading input images into the TensorFlow Dataset class.
"""
import functools
import math
import random
import sys
import os
import portalocker
import numpy as np
import tensorflow as tf

from delta.config import config
from delta.imagery import rectangle
from delta.imagery.sources import loader

class ImageryDataset:
    """Create dataset with all files as described in the provided config file.
    """

    def __init__(self, images, labels, chunk_size, output_size, chunk_stride=1,
                 resume_mode=False, log_folder=None):
        """
        Initialize the dataset based on the specified image and label ImageSets
        """

        self._resume_mode = resume_mode
        self._log_folder  = log_folder
        if self._log_folder and not os.path.exists(self._log_folder):
            os.mkdir(self._log_folder)

        # Record some of the config values
        self.set_chunk_output_sizes(chunk_size, output_size)
        self._output_dims  = 1
        self._chunk_stride = chunk_stride
        self._data_type    = tf.float32
        self._label_type   = tf.uint8

        if labels:
            assert len(images) == len(labels)
        self._images = images
        self._labels = labels

        # Load the first image to get the number of bands for the input files.
        self._num_bands = loader.load_image(images, 0).num_bands()

    def _get_image_read_log_path(self, image_path):
        """Return the path to the read log for an input image"""
        if not self._log_folder:
            return None
        image_name = os.path.basename(image_path)
        file_name  = os.path.splitext(image_name)[0] + '_read.log'
        log_path   = os.path.join(self._log_folder, file_name)
        return log_path

    def _read_access_count_file(self, path): #pylint: disable=R0201
        """Reads an access count file containing a boolean and a count.
           The boolean is set to true if we need to check the count."""
        try:
            with portalocker.Lock(path, 'r', timeout=300) as f:
                line = f.readline()
                parts = line.split()
                if len(parts) == 1: # Legacy files
                    return (True, int(parts[0]))
                needToCheck = (parts[0] == '1')
                return (needToCheck, int(parts[1]))
        except OSError as e:
            if e.errno == 122: # Disk quota exceeded
                raise
            return (False, 0)
        except Exception: #pylint: disable=W0703
            # If there is a problem reading the count just treat as zero
            return (False, 0)

    def _update_access_count_file(self, path, need_check, count):
        if need_check:
            bool_str = '1 '
        else:
            bool_str = '0 '
        count_str = str(count+1)
        with portalocker.Lock(path, 'w', timeout=300) as f:
            f.write(bool_str + count_str) # No need to check again


    def reset_access_counts(self, set_need_check=False):
        """Go through all the access files and reset one of the values.
           This is needed for resume mode to work.
           Call with default value to reset the counts to zero.  Call with
           "set_need_check" to keep the count and mark that it needs to be checked.
           Call with default after each epoch, call (True) at start of training."""
        if not self._log_folder:
            return
        print('Resetting access counts in folder: ' + self._log_folder)
        file_list = os.listdir(self._log_folder)
        for log_name in file_list:
            if '_read.log' in log_name:
                log_path = os.path.join(self._log_folder, log_name)
                if set_need_check:
                    _, count = self._read_access_count_file(log_path)
                    with portalocker.Lock(log_path, 'w', timeout=300) as f:
                        f.write("1 " + str(count)) # Keep the count, set the bool
                else: # Reset the access count
                    with portalocker.Lock(log_path, 'w', timeout=300) as f:
                        f.write("0 0") # No need to read if we reset the count

    def _load_tensor_imagery(self, is_labels, image_index, bbox):
        """Loads a single image as a tensor."""
        data = self._labels if is_labels else self._images

        file_path = self._images[image_index.numpy()]
        log_path  = self._get_image_read_log_path(file_path)
        if log_path:
            (need_to_check, count) = self._read_access_count_file(log_path)

            if self._resume_mode and need_to_check and (count > config.io.resume_cutoff()):
                # Read this file too many times in a previous run, skip the image file
                # and leave the access file alone so we keep skipping it.
                #print('Skipping index ' + str(image_index.numpy()) + ' with count ' + str(count) + ' -> ' + file_path)
                return np.zeros(shape=(0,0,0), dtype=np.float32)

            if not is_labels: # The count file is shared don't write to it as label
                self._update_access_count_file(log_path, need_check=False, count=count)

        try:
            image = loader.load_image(data, image_index.numpy())
            w = int(bbox[2])
            h = int(bbox[3])
            rect = rectangle.Rectangle(int(bbox[0]), int(bbox[1]), w, h)
            r = image.read(rect)
        except Exception as e: #pylint: disable=W0703
            print('Caught exception loading tile from image: ' + data[image_index.numpy()] + ' -> ' + str(e)
                  + '\nSkipping tile: ' + str(bbox))
            if config.general.stop_on_input_error():
                print('Aborting processing, set --bypass-input-errors to bypass this error.')
                raise
            # Else just skip this tile
            r = np.zeros(shape=(0,0,0), dtype=np.float32)
        return r

    def _tile_images(self):
        """Return a Dataset generator object which will cycle through all tiles in all input images"""
        max_block_bytes = config.io.block_size_mb() * 1024 * 1024

        # Define a local generator function to be passed into a TF dataset function.
        def tile_generator():

            # Get a list of input image indices in a random order
            num_images = len(self._images)
            indices    = list(range(num_images))
            random.Random(0).shuffle(indices) # Use consistent random ordering

            # Local function to get the tile list for a single image index
            def get_image_tile_list(i):
                try:

                    # If we need to skip this file because of the read count, no need to look up tiles.
                    file_path = self._images[i]
                    log_path  = self._get_image_read_log_path(file_path)
                    #print('get_image_tile_list for index ' + str(i) + ' -> ' + file_path)
                    if log_path:
                        (need_to_check, count) = self._read_access_count_file(log_path)
                        if self._resume_mode and need_to_check and (count > config.io.resume_cutoff()):
                            #print('Skipping index ' + str(i) + ' tile gen with count ' + str(count) + ' -> ' + file_path)
                            return (i, [])
                        #else:
                        #    print('Computing tile list for index ' + str(i) + ' with count ' + str(count) + ' -> ' + file_path)
                    #else:
                    #    print('No read log file for index ' + str(i))

                    img = loader.load_image(self._images, i)

                    if self._labels: # If we have labels make sure they are the same size as the input images
                        label = loader.load_image(self._labels, i)
                        if label.size() != img.size():
                            raise Exception('Label file ' + self._labels[i] + ' with size ' + str(label.size())
                                            + ' does not match input image size of ' + str(img.size()))
                    # w * h * bands * 4 * chunk * chunk = max_block_bytes
                    tile_width = int(math.sqrt(max_block_bytes / img.num_bands() / self._data_type.size /
                                               config.io.tile_ratio()))
                    tile_height = int(config.io.tile_ratio() * tile_width)
                    min_block_size = self._chunk_size ** 2 * config.io.tile_ratio() * img.num_bands() * 4
                    if max_block_bytes < min_block_size:
                        print('Warning: max_block_bytes=%g MB, but %g MB is recommended (minimum: %g MB)'
                              % (max_block_bytes / 1024 / 1024,
                                 min_block_size * 2 / 1024 / 1024, min_block_size / 1024/ 1024),
                              file=sys.stderr)
                    if tile_width < self._chunk_size or tile_height < self._chunk_size:
                        raise ValueError('max_block_bytes is too low.')
                    tiles = img.tiles(tile_width, tile_height, min_width=self._chunk_size, min_height=self._chunk_size,
                                      overlap=self._chunk_size - 1)
                except Exception as e: #pylint: disable=W0703
                    print('Caught exception tiling image: ' + self._images[i] + ' -> ' + str(e)
                          + '\nWill not load any tiles from this image')
                    if config.general.stop_on_input_error():
                        print('Aborting processing, set --bypass-input-errors to bypass this error.')
                        raise
                    tiles = [] # Else move past this image without loading any tiles

                random.Random(0).shuffle(tiles) # Gives consistent random ordering so labels will match
                return (i, tiles)

            while indices: # Loop until all input images have been processed

                # Split off a set of input files from the list
                set_size    = config.io.interleave_images()
                current_set = indices[:set_size]
                indices     = indices[set_size:]

                # Convert from indicies into tile lists for this set
                print('Loading tile lists for set of ' + str(set_size) + ' images.')
                current_tiles = [get_image_tile_list(i) for i in current_set]
                #print('Done loading set of tile lists, '+str(len(indices))+' indices remaining.')

                empty_tiles = 0
                for it in current_tiles:
                    if not it[1]:
                        empty_tiles += 1
                print('In this set, ' + str(empty_tiles) + ' empty groups.')

                done = False
                tile_count = 0
                while not done:  # Loop through this set of input files and yield interleaved tiles
                    done = True
                    for it in current_tiles:
                        if not it[1]: # No tiles loaded for this input image
                            continue
                        roi = it[1].pop(0) # Get the next tile for this input image
                        if roi:
                            done = False
                            tile_count += 1
                            yield (it[0], roi.min_x, roi.min_y, roi.max_x, roi.max_y)
                    if done:
                        #print('Set done with tile count = ' + str(tile_count))
                        break

        # Pass the local function into the dataset generator function
        return tf.data.Dataset.from_generator(tile_generator,
                                              (tf.int32, tf.int32, tf.int32, tf.int32, tf.int32))

    def _load_images(self, is_labels, data_type):
        """
        Loads a list of images as tensors.
        If label_list is specified, load labels instead. The corresponding image files are still required however.
        """
        ds_input = self._tile_images()
        def load_tile(image_index, x1, y1, x2, y2):
            img = tf.py_function(functools.partial(self._load_tensor_imagery,
                                                   is_labels),
                                 [image_index, [x1, y1, x2, y2]], data_type)
            return img
        ret = ds_input.map(load_tile, num_parallel_calls=tf.data.experimental.AUTOTUNE)#config.io.threads())

        # Skip past empty inputs
        # - When we skip an image as part of resume it shows up as empty
        ret = ret.filter(lambda n: tf.math.greater(tf.size(n), 0))

        # TODO: Any remaining cases this would handle?
        # Don't let the entire session be taken down by one bad dataset input.
        # - Would be better to handle this somehow but it is not clear if TF supports that.
        #ret = ret.apply(tf.data.experimental.ignore_errors())

        return ret

    def _chunk_image(self, image):
        """Split up a tensor image into tensor chunks"""

        ksizes  = [1, self._chunk_size, self._chunk_size, 1] # Size of the chunks
        strides = [1, self._chunk_stride, self._chunk_stride, 1] # Spacing between chunk starts
        rates   = [1, 1, 1, 1]
        result  = tf.image.extract_patches(tf.expand_dims(image, 0), ksizes, strides, rates,
                                           padding='VALID')
        # Output is [1, M, N, chunk*chunk*bands]
        result = tf.reshape(result, [-1, self._chunk_size, self._chunk_size, self._num_bands])

        return result

    def _reshape_labels(self, labels):
        """Reshape the labels to account for the chunking process."""
        w = (self._chunk_size - self._output_size) // 2
        labels = tf.image.crop_to_bounding_box(labels, w, w, tf.shape(labels)[0] - 2 * w,
                                                             tf.shape(labels)[1] - 2 * w)

        ksizes  = [1, self._output_size, self._output_size, 1]
        strides = [1, self._chunk_stride, self._chunk_stride, 1]
        rates   = [1, 1, 1, 1]
        labels = tf.image.extract_patches(tf.expand_dims(labels, 0), ksizes, strides, rates,
                                          padding='VALID')
        return tf.reshape(labels, [-1, self._output_size, self._output_size])

    def data(self):
        """
        Unbatched dataset of image chunks.
        """
        ret = self._load_images(False, self._data_type)
        ret = ret.map(self._chunk_image, num_parallel_calls=tf.data.experimental.AUTOTUNE)
        return ret.unbatch()

    def labels(self):
        """
        Unbatched dataset of labels.
        """
        label_set = self._load_images(True, self._label_type)
        label_set = label_set.map(self._reshape_labels, num_parallel_calls=tf.data.experimental.AUTOTUNE) #pylint: disable=C0301
        return label_set.unbatch()

    def dataset(self, class_weights=None):
        """
        Return the underlying TensorFlow dataset object that this class creates.

        class_weights: list of weights in the classes.
        If class_weights is specified, returns a dataset of (data, labels, weights) instead.
        """

        # Pair the data and labels in our dataset
        ds = tf.data.Dataset.zip((self.data(), self.labels()))
<<<<<<< HEAD
        # Ignore labels with no data
        if self._labels.nodata_value():
            ds = ds.filter(lambda x, y: tf.math.not_equal(y, self._labels.nodata_value()))
=======
            # ignore chunks which are all nodata (nodata is re-indexed to be after the classes)
        if self._labels.nodata_value() is not None:
            ds = ds.filter(lambda x, y: tf.math.reduce_all(tf.math.not_equal(y, self._labels.nodata_value())))
        if class_weights is not None:
            lookup = tf.constant(class_weights)
            ds = ds.map(lambda x, y: (x, y, tf.gather(lookup, tf.cast(y, tf.int32), axis=None)))
>>>>>>> 544ed69a
        return ds

    def num_bands(self):
        """Return the number of bands in each image of the data set"""
        return self._num_bands

    def set_chunk_output_sizes(self, chunk_size, output_size):
        assert (chunk_size % 2) == (output_size % 2), 'Chunk size and output size must both be either even or odd.'
        self._chunk_size = chunk_size
        self._output_size = output_size
    def chunk_size(self):
<<<<<<< HEAD
        """Size of chunks used for inputs"""
=======
        """
        Size of chunks used for inputs.
        """
>>>>>>> 544ed69a
        return self._chunk_size
    def output_shape(self):
        """Output size of blocks of labels"""
        return (self._output_size, self._output_size, self._output_dims)

    def image_set(self):
        """Returns set of images"""
        return self._images
    def label_set(self):
        """Returns set of label images"""
        return self._labels

class AutoencoderDataset(ImageryDataset):
    """Slightly modified dataset class for the Autoencoder which does not use separate label files"""

    def __init__(self, images, chunk_size, chunk_stride=1, resume_mode=False, log_folder=None):
        """
        The images are used as labels as well.
        """
        super().__init__(images, None, chunk_size, chunk_size, chunk_stride=chunk_stride,
                                                 resume_mode=resume_mode, log_folder=log_folder)
        self._labels = self._images
        self._output_dims = self.num_bands()

    def labels(self):
        return self.data()<|MERGE_RESOLUTION|>--- conflicted
+++ resolved
@@ -330,18 +330,12 @@
 
         # Pair the data and labels in our dataset
         ds = tf.data.Dataset.zip((self.data(), self.labels()))
-<<<<<<< HEAD
-        # Ignore labels with no data
-        if self._labels.nodata_value():
-            ds = ds.filter(lambda x, y: tf.math.not_equal(y, self._labels.nodata_value()))
-=======
-            # ignore chunks which are all nodata (nodata is re-indexed to be after the classes)
+        # ignore chunks which are all nodata (nodata is re-indexed to be after the classes)
         if self._labels.nodata_value() is not None:
             ds = ds.filter(lambda x, y: tf.math.reduce_all(tf.math.not_equal(y, self._labels.nodata_value())))
         if class_weights is not None:
             lookup = tf.constant(class_weights)
             ds = ds.map(lambda x, y: (x, y, tf.gather(lookup, tf.cast(y, tf.int32), axis=None)))
->>>>>>> 544ed69a
         return ds
 
     def num_bands(self):
@@ -353,13 +347,9 @@
         self._chunk_size = chunk_size
         self._output_size = output_size
     def chunk_size(self):
-<<<<<<< HEAD
-        """Size of chunks used for inputs"""
-=======
         """
         Size of chunks used for inputs.
         """
->>>>>>> 544ed69a
         return self._chunk_size
     def output_shape(self):
         """Output size of blocks of labels"""
