--- conflicted
+++ resolved
@@ -156,13 +156,9 @@
         return r
 
     def _tile_images(self):
-<<<<<<< HEAD
-=======
         """Return a Dataset generator object which will cycle through all tiles in all input images"""
-        max_block_bytes = config.io.block_size_mb() * 1024 * 1024
 
         # Define a local generator function to be passed into a TF dataset function.
->>>>>>> 0a918b97
         def tile_generator():
 
             # Get a list of input image indices in a random order
