"""
Tools for loading input images into the TensorFlow Dataset class.
"""
import functools
import os
import os.path

import numpy as np
import tensorflow as tf

from delta.imagery import utilities
from delta.imagery import disk_folder_cache
from delta.imagery.sources import basic_sources
from delta.imagery.sources import landsat
from delta.imagery.sources import worldview


# Map text strings to the Image wrapper classes defined above
IMAGE_CLASSES = {
        'landsat' : landsat.LandsatImage,
        'worldview' : worldview.WorldviewImage,
        'rgba' : basic_sources.RGBAImage,
        'tif' : basic_sources.SimpleTiff
}


class ImageryDataset:
    """Create dataset with all files as described in the provided config file.
    """
    def __init__(self, config_values):

        # Record some of the config values
        self._chunk_size    = config_values['ml']['chunk_size']
        self._chunk_overlap = config_values['ml']['chunk_overlap']

        # Create an instance of the image class type
        try:
            image_type = config_values['input_dataset']['image_type']
            self._image_class = IMAGE_CLASSES[image_type]
        except IndexError:
            raise Exception('Did not recognize input_dataset:image_type: ' + image_type)

        # Use the image_class object to get the default image extensions
        if config_values['input_dataset']['extension']:
            input_extensions = [config_values['input_dataset']['extension']]
        else:
            input_extensions = self._image_class.DEFAULT_EXTENSIONS
            print('"input_dataset:extension" value not found in config file, using default value of '
                  + str(self._image_class.DEFAULT_EXTENSIONS))


        list_path = os.path.join(config_values['cache']['cache_dir'], 'input_list.csv')

        self._cache_manager = disk_folder_cache.DiskCache(config_values['cache']['cache_dir'],
                                                          config_values['cache']['cache_limit'])

        # Generate a text file list of all the input images, plus region indices.
        data_folder  = config_values['input_dataset']['data_directory']
        label_folder = config_values['input_dataset']['label_directory']
        self._num_regions, self._num_images = self._make_image_list(data_folder, label_folder,
                                                                    list_path, input_extensions)
        assert self._num_regions > 0

        # Load the first image just to figure out the number of bands
        # - This is the only way to be sure of the number in all cases.
        with open(list_path, 'r') as f:
            line  = f.readline()
            parts = line.split(',')
            image = self.image_class()(parts[0], self._cache_manager)
            self._num_bands = image.get_num_bands()

        # This dataset returns the lines from the text file as entries.
        ds = tf.data.TextLineDataset(list_path)

        # This function generates real or fake label info for loaded data.
        label_gen_function = functools.partial(self._load_labels)

        def generate_chunks(lines):
            y = tf.py_function(self._load_data, [lines], [tf.float64])
            y[0].set_shape((0, self._num_bands, self._chunk_size, self._chunk_size))
            return y

        def generate_labels(lines):
            y = tf.py_function(label_gen_function, [lines], [tf.int32])
            y[0].set_shape((0, 1))
            return y

        # Tell TF to use the functions above to load our data.
        chunk_set = ds.map(generate_chunks, num_parallel_calls=1)
        label_set = ds.map(generate_labels, num_parallel_calls=1)

        # Break up the chunk sets to individual chunks
        # TODO: Does this improve things?
        chunk_set = chunk_set.flat_map(tf.data.Dataset.from_tensor_slices)
        label_set = label_set.flat_map(tf.data.Dataset.from_tensor_slices)

        # Pair the data and labels in our dataset
        ds = tf.data.Dataset.zip((chunk_set, label_set))

        # Filter out all chunks with zero (nodata) values
        self._ds = ds.filter(lambda chunk, label: tf.math.equal(tf.math.zero_fraction(chunk), 0))

    def image_class(self):
        """Return the image handling class for the data type"""
        return self._image_class

    def dataset(self):
        """Return the underlying TensorFlow dataset object that this class creates"""
        return self._ds

    def num_bands(self):
        """Return the number of bands in each image of the data set"""
        return self._num_bands

    def chunk_size(self):
        return self._chunk_size

    def num_images(self):
        """Return the number of images in the data set"""
        return self._num_images

    def total_num_regions(self):
        """Return the number of image/region pairs in the data set"""
        return self._num_regions

    def _load_data(self, text_line):
        """Load the image chunk data corresponding ot an image/region text line"""
        text_line = text_line.numpy().decode() # Convert from TF to string type
        parts  = text_line.split(',')
        path   = parts[0].strip()

        roi = utilities.Rectangle(int(parts[1].strip()), int(parts[2].strip()),
                                  int(parts[3].strip()), int(parts[4].strip()))

        # Create a new image class instance to handle this input path
        image = self.image_class()(path, self._cache_manager)
        # Load a region of the image and break it up into small image chunks
        result = image.chunk_image_region(roi, self._chunk_size, self._chunk_overlap)
        return result

    def _load_labels(self, text_line):
        """Use to generate real or fake label data for load_image_region"""
        text_line = text_line.numpy().decode() # Convert from TF to string type
        parts = text_line.split(',')
        path  = parts[0].strip()

        roi = utilities.Rectangle(int(parts[1].strip()), int(parts[2].strip()),
                                  int(parts[3].strip()), int(parts[4].strip()))

        if len(parts) > 5: # pylint:disable=R1705
            # A label folder was provided
            label_path = parts[5].strip()
            if not os.path.exists(label_path):
                raise Exception('Missing label file: ' + label_path)

            label_image = basic_sources.SimpleTiff(label_path, self._cache_manager)
            chunk_data = label_image.chunk_image_region(roi, self._chunk_size, self._chunk_overlap)
            #num_chunks = chunk_data.shape[0]
            #labels = np.zeros(num_chunks, dtype=np.int32)
            center_pixel = int(self._chunk_size/2)
            labels = chunk_data[:, 0, center_pixel, center_pixel]
            return labels
        else:
            # No labels were provided
            image = self.image_class()(path, self._cache_manager)
            chunk_data = image.chunk_image_region(roi, self._chunk_size, self._chunk_overlap)

            # Make a fake label in the shape matching the input image
            num_chunks = chunk_data.shape[0]
            labels = np.zeros(num_chunks, dtype=np.int32)
            labels[ 0:10] = 1 # Junk labels
            labels[10:20] = 2
            return labels

    def _make_image_list(self, top_folder, label_folder, output_path, extensions):
        '''Write a file listing all of the files in a (recursive) folder
           matching the provided extension.
           If a label folder is provided, look for corresponding label files which
           have the same relative path in that folder but ending with "_label.tif"
        '''
        LABEL_POSTFIX = '_label.tif'

        if label_folder:
            if not os.path.exists(label_folder):
                raise Exception('Supplied label folder does not exist: ' + label_folder)
            print('Using image labels from folder: ' + label_folder)
        else:
            print('Using fake label data!')

        num_entries = 0
        num_images  = 0
        with open(output_path, 'w') as f:
            for root, dummy_directories, filenames in os.walk(top_folder):
                for filename in filenames:
                    if os.path.splitext(filename)[1] in extensions:
                        path = os.path.join(root, filename)
                        rois = self.image_class()(path, self._cache_manager).tiles()
                        label_path = None

                        if label_folder: # Append label path to the end of the line
                            rel_path   = os.path.relpath(path, top_folder)
                            label_path = os.path.join(label_folder, rel_path) + LABEL_POSTFIX
                            # If labels are provided then we need a label file for every image in the data set!
                            if not os.path.exists(label_path):
                                raise Exception('Error: Expected label file to exist at path: ' + label_path)

                        for r in rois:
                            line = '%s,%d,%d,%d,%d' % (path, r.min_x, r.min_y, r.max_x, r.max_y)
                            if label_path:
                                line += ',' + label_path
                            f.write(line + '\n')
                            num_entries += 1
                    num_images += 1
<<<<<<< HEAD
        return num_entries, num_images

    def dataset(self):
        return self._ds

    def num_images(self):
        return
    def total_num_regions(self):
        return self._num_regions

class AutoencoderDataset:
    # TODO: something better with num_regions, chunk_size
    # TODO: Need to clean up this whole class!
    """
    Create dataset with all files in image_folder with extension ext.

    Cache list of files to list_path, and use caching folder cache_folder.
    """
    def __init__(self, image_type, image_folder=None, chunk_size=256,
                 list_path=None):

        # TODO: Merge with the classes above!
        # TODO: May need to pass in this value!
        num_bands_dict = {'landsat':8, 'worldview':8, 'tif':3, 'rgba':3}
        try:
            num_bands = num_bands_dict[image_type]
        except IndexError:
            raise Exception('Unrecognized input type: ' + image_type)

        # Figure out the image file extension
        ext_dict = {'landsat':'.gz', 'worldview':'.zip', 'tif':'.tif', 'rgba':'.tif'}
        try:
            ext = ext_dict[image_type]
        except IndexError:
            raise Exception('Unrecognized input type: ' + image_type)

        if list_path is None:
            tempfd, list_path = tempfile.mkstemp()
            os.close(tempfd)
            self.__temp_path = list_path
        else:
            self.__temp_path = None

        self._image_type = image_type
        self._chunk_size = chunk_size
        self._chunk_overlap = 0 # TODO: MAKE AN OPTION!

        # Generate a text file list of all the input images, plus region indices.
        self._num_regions, self._num_images = self.__make_image_list(image_folder, list_path, ext)
        assert self._num_regions > 0
        

        # This dataset returns the lines from the text file as entries.
        ds = tf.data.TextLineDataset(list_path)

        def generate_chunks(lines):
            y = tf.py_function(self.__load_data, [lines], [tf.float64])
            y[0].set_shape((0, num_bands, chunk_size, chunk_size))
            return y


        # Tell TF to use the functions above to load our data.
        chunk_set = ds.map(generate_chunks, num_parallel_calls=1)
        # We duplicate the chunks twice because autoencoders 
        label_set = ds.map(generate_chunks, num_parallel_calls=1)

        # Break up the chunk sets to individual chunks
        # TODO: Does this improve things?
        chunk_set = chunk_set.flat_map(tf.data.Dataset.from_tensor_slices)
        label_set = label_set.flat_map(tf.data.Dataset.from_tensor_slices)

        # Pair the data and labels in our dataset
        ds = tf.data.Dataset.zip((chunk_set, label_set))
        # HACK: this is a bad solution.
        self._steps_per_epoch = len(list(ds))

        # Filter out all chunks with zero (nodata) values
        self._ds = ds.filter(lambda chunk, label: tf.math.equal(tf.math.zero_fraction(chunk), 0))

    def __del__(self):
        if self.__temp_path is not None:
            os.remove(self.__temp_path)

    def image_class(self):
        return IMAGE_CLASSES[self._image_type]

    def __load_data(self, text_line):
        text_line = text_line.numpy().decode() # Convert from TF to string type
        parts  = text_line.split(',')
        path   = parts[0].strip()
        roi = utilities.Rectangle(int(parts[1].strip()), int(parts[2].strip()),
                                  int(parts[3].strip()), int(parts[4].strip()))

        image = self.image_class()(path)
        return image.chunk_image_region(roi, self._chunk_size, self._chunk_overlap)

    def __make_image_list(self, top_folder, output_path, ext):
        '''Write a file listing all of the files in a (recursive) folder
           matching the provided extension.
        '''

        num_entries = 0
        num_images = 0
        with open(output_path, 'w') as f:
            for root, dummy_directories, filenames in os.walk(top_folder):
                for filename in filenames:
                    if os.path.splitext(filename)[1] == ext:
                        path = os.path.join(root, filename)
                        rois = self.image_class()(path).tiles()
                        for r in rois:
                            f.write('%s,%d,%d,%d,%d\n' % (path, r.min_x, r.min_y, r.max_x, r.max_y))
                            num_entries += 1
                    num_images += 1
        return num_entries, num_images

    def dataset(self):
        return self._ds

    def data_shape(self):
        return (self._chunk_size, self._chunk_size)

    def steps_per_epoch(self):
        return self._steps_per_epoch
    def num_images(self):
        return
    def total_num_regions(self):
        return self._num_regions
=======
        return num_entries, num_images
>>>>>>> cace3f66
<|MERGE_RESOLUTION|>--- conflicted
+++ resolved
@@ -211,7 +211,6 @@
                             f.write(line + '\n')
                             num_entries += 1
                     num_images += 1
-<<<<<<< HEAD
         return num_entries, num_images
 
     def dataset(self):
@@ -338,7 +337,4 @@
     def num_images(self):
         return
     def total_num_regions(self):
-        return self._num_regions
-=======
-        return num_entries, num_images
->>>>>>> cace3f66
+        return self._num_regions