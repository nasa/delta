"""
Geotiff writing class using GDAL with dedicated writer thread.
"""
import threading
import time
import math

from osgeo import gdal

#=============================================================================
# Image writer class

def write_simple_image(output_path, data, data_type=gdal.GDT_Byte):
    """Just dump 2D numpy data to a single channel image file"""

    num_cols  = data.shape[1]
    num_rows  = data.shape[0]
    num_bands = 1

    driver = gdal.GetDriverByName('GTiff')
    handle = driver.Create(output_path, num_cols, num_rows, num_bands, data_type)
    band   = handle.GetRasterBand(1)
    band.WriteArray(data)
    band.FlushCache()

def write_multiband_image(output_path, data, data_type=gdal.GDT_Byte):
    """Dump 3D numpy data to a multi channel image file"""

    num_cols  = data.shape[2]
    num_rows  = data.shape[1]
    num_bands = data.shape[0]

    driver = gdal.GetDriverByName('GTiff')
    handle = driver.Create(output_path, num_cols, num_rows, num_bands, data_type)
    for b in range(0,num_bands):
        band   = handle.GetRasterBand(b+1)
        band.WriteArray(data[b,:,:])
    band.FlushCache()


class TiffWriter:

    """Class to manage block writes to a Geotiff file.
       TODO: Make sure everything works with opening and closing files in sequence!
    """

    def __init__(self):
        self._handle         = None
        self._shutdown       = False # Turned on in __del__()
        self._writeQueue     = []
        self._writeQueueLock = threading.Lock()

        self._writerThread = threading.Thread(target=self._internal_writer)

        self._writerThread.start()

        self._width  = 0
        self._height = 0
        self._tile_width  = 256
        self._tile_height = 256

    def __del__(self):
        '''Try this just in case, but it may not work!'''
        self.cleanup()

    def cleanup(self):
        self.finish_writing_geotiff()

        # Shut down the writing thread, giving it ten minutes to finish.
        TIMEOUT = 60*10
        self._shutdown = True
        self._writerThread.join(TIMEOUT)

    def get_size(self):
        return (self._width, self._height)

    def get_tile_size(self):
        return (self._tile_width, self._tile_height)

    def get_num_tiles(self):
        num_x = int(math.ceil(self._width  / self._tile_width))
        num_y = int(math.ceil(self._height / self._tile_height))
        return (num_x, num_y)

    def _internal_writer(self):
        '''Internal thread that writes blocks as they become available.'''

        SLEEP_TIME = 0.2

        blockCounter = 0
        while True:

            # Check the write queue
            with self._writeQueueLock:
                noTiles = not self._writeQueue
                # If there is a tile, grab it while we have tho lock.
                if not noTiles:
                    parts = self._writeQueue.pop(0)

            # Wait until a tile is ready to be written
            if noTiles:
                if self._shutdown:
                    break # Shutdown was commanded
<<<<<<< HEAD
                else:
                    time.sleep(SLEEP_TIME) # Wait
                    continue
=======

                #print('Writing thread is sleeping')
                time.sleep(SLEEP_TIME) # Wait
                continue
>>>>>>> a3b11020

            if not self._handle:
                print('ERROR: Trying to write image block before initialization!')
                break

            # Write out the block
            try:
                self._write_geotiff_block_internal(parts[0], parts[1], parts[2], parts[3])
                blockCounter += 1
            except Exception as e: #pylint: disable=W0703
                print(str(e))
                print('Exception on: %s, %s, %s, %s', str(parts[0].shape), str(parts[1]), str(parts[2]), str(parts[3]))

        print('Write thread ended after writing ' + str(blockCounter) +' blocks.')


    def _write_geotiff_block_internal(self, data, block_col, block_row, band):
        '''Write a single block to disk in a geotiff file'''

        if not self._handle:
            raise Exception('Failed to write block: output file not initialized!')

        band = self._handle.GetRasterBand(band+1)
        #stuff = dir(band)
        #for s in stuff:
        #    print(s)
        #band.WriteBlock(block_col, block_row, data) This function is not supported!

        bSize = band.GetBlockSize()
        band.WriteArray(data, block_col*bSize[0], block_row*bSize[1])

        #band.FlushBlock(block_col, block_row) This function is not supported!
        band.FlushCache() # TODO: Call after every tile?


    def init_output_geotiff(self, path, num_rows, num_cols, noDataValue, #pylint: disable=R0913
                            tile_width=256, tile_height=256, metadata=None,
                            data_type=gdal.GDT_Byte, num_bands=1):
        '''Set up a geotiff file for writing and return the handle.'''
        # TODO: Copy metadata from the source file.

        self._width  = num_cols
        self._height = num_rows
        self._tile_height = tile_height
        self._tile_width  = tile_width

        # Constants
        options = ['COMPRESS=LZW', 'BigTIFF=IF_SAFER', 'INTERLEAVE=BAND']
<<<<<<< HEAD
        options += ['BLOCKXSIZE='+str(self._tile_width),
                    'BLOCKYSIZE='+str(self._tile_height)]
        # TODO: Some tile sizes fail to write if copied from the input image!!
        MIN_SIZE_FOR_TILES=100
        if num_cols > MIN_SIZE_FOR_TILES or num_rows > MIN_SIZE_FOR_TILES:
            options += ['TILED=YES']
=======
        # One case where things fail is if we try to tile an image that is too small so
        #  for those images don't use tiles.
        MIN_SIZE_FOR_TILES = 100
        if (num_cols > MIN_SIZE_FOR_TILES) or (num_rows > MIN_SIZE_FOR_TILES):
            options += ['TILED=YES', 'BLOCKXSIZE='+str(self._tile_width),
                        'BLOCKYSIZE='+str(self._tile_height)]
>>>>>>> a3b11020

        driver = gdal.GetDriverByName('GTiff')
        self._handle = driver.Create(path, num_cols, num_rows, num_bands, data_type, options)
        if not self._handle:
            raise Exception('Failed to create output file: ' + path)

        if noDataValue is not None:
            for i in range(1,num_bands+1):
                self._handle.GetRasterBand(i).SetNoDataValue(noDataValue)

        # Set the metadata values used in image_reader.py
        # TODO: May need to adjust the order here to work with some files
        if metadata:
            self._handle.SetProjection  (metadata['projection'  ])
            self._handle.SetGeoTransform(metadata['geotransform'])
            self._handle.SetMetadata    (metadata['metadata'    ])
            self._handle.SetGCPs        (metadata['gcps'], metadata['gcpproj'])

    def write_geotiff_block(self, data, block_col, block_row, band=0):
        '''Add a tile write command to the queue.
           Partial tiles are allowed at the right at bottom edges.
        '''

        # Check that the tile position is valid
        num_tiles = self.get_num_tiles()
        if (block_col >= num_tiles[0]) or (block_row >= num_tiles[1]):
            raise Exception('Block position ' + str((block_col, block_row))
                            + ' is outside the tile count: ' + str(num_tiles))
        is_edge_block = ((block_col == num_tiles[0]-1) or
                         (block_row == num_tiles[1]-1))

        if is_edge_block: # Data must fit inside the image size
            max_col = block_col*self._tile_width  + data.shape[1]
            max_row = block_row*self._tile_height + data.shape[0]
            if ( (max_col > self._width ) or
                 (max_row > self._height)   ):
                raise Exception('Error: Data block max position '
                                + str((max_col, max_row))
                                + ' falls outside the image bounds: '
                                + str((self._width, self._height)))
        else: # Shape must be exactly one tile
            if ( (data.shape[0] != self._tile_height) or
                 (data.shape[1] != self._tile_width )  ):
                raise Exception('Error: Data block size is ' + str(data.shape)
                                + ', output file block size is '
                                + str((self._tile_width, self._tile_height)))

        if not self._handle:
            time.sleep(0.5) # Sleep a short time then check again in case of race conditions.
            if not self._handle:
                raise Exception('Error: Data block added before initialization!')

        # Grab the lock and append to it.
        with self._writeQueueLock:
            self._writeQueue.append((data, block_col, block_row, band))

    def finish_writing_geotiff(self):
        '''Call when we have finished writing a geotiff file.'''

        if not self._handle:
            return

        MAX_WAIT_TIME = 180  # Wait up to this long to finish writing tiles.
        SLEEP_TIME    = 1.0 # Wait interval
        totalWait     = 0.0
        print('Finishing TIFF writing...')
        while True:
            with self._writeQueueLock:
                numTiles = len(self._writeQueue)
            if numTiles == 0:
                print('All tiles have been written!')
                break

            if totalWait >= MAX_WAIT_TIME:
                print('Waited too long to finish, forcing shutdown!')
                break # Waited long enough, force shutdown.

            print('Waiting on '+str(numTiles)+' writes to finish...')
            totalWait += SLEEP_TIME # Wait a bit longer
            time.sleep(SLEEP_TIME)

        # Make sure that the write queue is empty.
        with self._writeQueueLock:
            self._writeQueue = []

        # Finish whatever we are writing, then close the handle.
        band = self._handle.GetRasterBand(1)
        band.FlushCache()
        self._handle = None<|MERGE_RESOLUTION|>--- conflicted
+++ resolved
@@ -101,16 +101,9 @@
             if noTiles:
                 if self._shutdown:
                     break # Shutdown was commanded
-<<<<<<< HEAD
                 else:
                     time.sleep(SLEEP_TIME) # Wait
                     continue
-=======
-
-                #print('Writing thread is sleeping')
-                time.sleep(SLEEP_TIME) # Wait
-                continue
->>>>>>> a3b11020
 
             if not self._handle:
                 print('ERROR: Trying to write image block before initialization!')
@@ -159,21 +152,12 @@
 
         # Constants
         options = ['COMPRESS=LZW', 'BigTIFF=IF_SAFER', 'INTERLEAVE=BAND']
-<<<<<<< HEAD
         options += ['BLOCKXSIZE='+str(self._tile_width),
                     'BLOCKYSIZE='+str(self._tile_height)]
         # TODO: Some tile sizes fail to write if copied from the input image!!
         MIN_SIZE_FOR_TILES=100
         if num_cols > MIN_SIZE_FOR_TILES or num_rows > MIN_SIZE_FOR_TILES:
             options += ['TILED=YES']
-=======
-        # One case where things fail is if we try to tile an image that is too small so
-        #  for those images don't use tiles.
-        MIN_SIZE_FOR_TILES = 100
-        if (num_cols > MIN_SIZE_FOR_TILES) or (num_rows > MIN_SIZE_FOR_TILES):
-            options += ['TILED=YES', 'BLOCKXSIZE='+str(self._tile_width),
-                        'BLOCKYSIZE='+str(self._tile_height)]
->>>>>>> a3b11020
 
         driver = gdal.GetDriverByName('GTiff')
         self._handle = driver.Create(path, num_cols, num_rows, num_bands, data_type, options)
