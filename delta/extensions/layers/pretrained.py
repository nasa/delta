# Copyright © 2020, United States Government, as represented by the
# Administrator of the National Aeronautics and Space Administration.
# All rights reserved.
#
# The DELTA (Deep Earth Learning, Tools, and Analysis) platform is
# licensed under the Apache License, Version 2.0 (the "License");
# you may not use this file except in compliance with the License.
# You may obtain a copy of the License at
#
#        http://www.apache.org/licenses/LICENSE-2.0.
#
# Unless required by applicable law or agreed to in writing, software
# distributed under the License is distributed on an "AS IS" BASIS,
# WITHOUT WARRANTIES OR CONDITIONS OF ANY KIND, either express or implied.
# See the License for the specific language governing permissions and
# limitations under the License.

"""
DELTA specific network layers.
"""
from packaging import version
import tensorflow
import tensorflow.keras.models

from delta.config.extensions import register_layer
<<<<<<< HEAD
from delta.ml.train import DeltaLayer

class Pretrained(DeltaLayer):
    def __init__(self, filename, encoding_layer, trainable=False, **kwargs):
        '''
        Loads a pretrained model and extracts the enocoding layers.
        '''
        super().__init__(**kwargs)
        assert filename is not None, 'Did not specify pre-trained model.'
        assert encoding_layer is not None, 'Did not specify encoding layer point.'

        self._filename = filename
        self._encoding_layer = encoding_layer
        self.trainable = trainable

        temp_model = tensorflow.keras.models.load_model(filename, compile=False)

        output_layers = []
        if isinstance(encoding_layer, int):
            break_point = lambda x, y: x == encoding_layer
        elif isinstance(encoding_layer, str):
            break_point = lambda x, y: y.name == encoding_layer

        for idx, l in enumerate(temp_model.layers):
            output_layers.append(l)
            output_layers[-1].trainable = trainable
            if break_point(idx, l):
                break
        #self._layers = tensorflow.keras.models.Sequential(output_layers, **kwargs)
        self.layers = output_layers
        self.input_spec = self.layers[0].input_spec

    def get_config(self):
        config = super().get_config()
        config.update({'filename': self._filename})
        config.update({'encoding_layer': self._encoding_layer})
        return config

    def call(self, inputs, **_): # pragma: no cover
        x = inputs
        for l in self.layers:
            x = l(x)
        return x

    def shape(self):
        return tf.TensorShape(self.layers[0].input_shape[0])
=======
>>>>>>> 9ba72e07

def pretrained(filename, encoding_layer, **kwargs):
    model = tensorflow.keras.models.load_model(filename, compile=False)
    model(model.input) # call it once so you can get the output
    output_layer = model.get_layer(index=encoding_layer) if isinstance(encoding_layer, int) else \
                   model.get_layer(encoding_layer)
    # thanks tensorflow api changes
    out = output_layer.get_output_at(0) if version.parse(tensorflow.__version__) >= version.parse('2.4.0') else \
          output_layer.get_output_at(1)
    m = tensorflow.keras.Model(inputs=model.get_layer(index=0).output, outputs=out, **kwargs)
    return m

register_layer('Pretrained', pretrained)<|MERGE_RESOLUTION|>--- conflicted
+++ resolved
@@ -23,55 +23,6 @@
 import tensorflow.keras.models
 
 from delta.config.extensions import register_layer
-<<<<<<< HEAD
-from delta.ml.train import DeltaLayer
-
-class Pretrained(DeltaLayer):
-    def __init__(self, filename, encoding_layer, trainable=False, **kwargs):
-        '''
-        Loads a pretrained model and extracts the enocoding layers.
-        '''
-        super().__init__(**kwargs)
-        assert filename is not None, 'Did not specify pre-trained model.'
-        assert encoding_layer is not None, 'Did not specify encoding layer point.'
-
-        self._filename = filename
-        self._encoding_layer = encoding_layer
-        self.trainable = trainable
-
-        temp_model = tensorflow.keras.models.load_model(filename, compile=False)
-
-        output_layers = []
-        if isinstance(encoding_layer, int):
-            break_point = lambda x, y: x == encoding_layer
-        elif isinstance(encoding_layer, str):
-            break_point = lambda x, y: y.name == encoding_layer
-
-        for idx, l in enumerate(temp_model.layers):
-            output_layers.append(l)
-            output_layers[-1].trainable = trainable
-            if break_point(idx, l):
-                break
-        #self._layers = tensorflow.keras.models.Sequential(output_layers, **kwargs)
-        self.layers = output_layers
-        self.input_spec = self.layers[0].input_spec
-
-    def get_config(self):
-        config = super().get_config()
-        config.update({'filename': self._filename})
-        config.update({'encoding_layer': self._encoding_layer})
-        return config
-
-    def call(self, inputs, **_): # pragma: no cover
-        x = inputs
-        for l in self.layers:
-            x = l(x)
-        return x
-
-    def shape(self):
-        return tf.TensorShape(self.layers[0].input_shape[0])
-=======
->>>>>>> 9ba72e07
 
 def pretrained(filename, encoding_layer, **kwargs):
     model = tensorflow.keras.models.load_model(filename, compile=False)
