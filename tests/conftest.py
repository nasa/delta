#!/usr/bin/env python

# Copyright © 2020, United States Government, as represented by the
# Administrator of the National Aeronautics and Space Administration.
# All rights reserved.
#
# The DELTA (Deep Earth Learning, Tools, and Analysis) platform is
# licensed under the Apache License, Version 2.0 (the "License");
# you may not use this file except in compliance with the License.
# You may obtain a copy of the License at
#
#        http://www.apache.org/licenses/LICENSE-2.0.
#
# Unless required by applicable law or agreed to in writing, software
# distributed under the License is distributed on an "AS IS" BASIS,
# WITHOUT WARRANTIES OR CONDITIONS OF ANY KIND, either express or implied.
# See the License for the specific language governing permissions and
# limitations under the License.

#pylint:disable=redefined-outer-name,wrong-import-position
import os
import random
import shutil
import sys
import tempfile
import warnings
import zipfile

import numpy as np
import pytest

# conftest.py loaded before pytest.ini warning filters apparently
warnings.filterwarnings('ignore', category=DeprecationWarning, module='osgeo')

from delta.config import config
from delta.extensions.sources import tiff

import delta.config.modules
delta.config.modules.register_all()

assert 'tensorflow' not in sys.modules, 'For speed of command line tool, tensorflow should not be imported by config!'

from delta.imagery import imagery_dataset #pylint: disable=wrong-import-position

import tensorflow as tf  #pylint: disable=wrong-import-position, wrong-import-order
tf.get_logger().setLevel('ERROR')

def config_reset():
    """
    Resets the configuration with useful default options for testing.
    """
    config.reset() # don't load any user files
    config.load(yaml_str=
                '''
                mlflow:
                  enabled: false
                ''')

def generate_tile(width=32, height=32, blocks=50):
<<<<<<< HEAD
    """Generate a heightXwidthX3 image, with blocks pixels surrounded by ones and the rest zeros in band 0"""
    image = np.zeros((height, width, 1), np.float32)
    label = np.zeros((height, width), np.uint8)
    for _ in range(blocks):
=======
    """Generate a widthXheightX3 image, with blocks pixels surrounded by ones and the rest zeros in band 0"""
    image = np.zeros((width, height, 1), np.float32)
    label = np.zeros((width, height), np.uint8)
    for _ in np.arange(blocks):
>>>>>>> 2b357785
        x = random.randint(2, width - 3)
        y = random.randint(2, height - 3)
        # ensure non-overlapping
        while (image[y - 2 : y + 2, x + 2, 0] > 0.0).any() or (image[y - 2 : y + 2, x + 2, 0] > 0.0).any() or \
              (image[y - 2, x - 1 : x + 1, 0] > 0.0).any() or (image[y + 2, x - 1 : x + 1, 0] > 0.0).any():
            x = random.randint(2, width - 3)
            y = random.randint(2, height - 3)
        image[y - 1, x + 1, 0] = 1.0
        image[y - 1, x    , 0] = 1.0
        image[y - 1, x - 1, 0] = 1.0
        image[y    , x + 1, 0] = 1.0
        image[y    , x - 1, 0] = 1.0
        image[y + 1, x + 1, 0] = 1.0
        image[y + 1, x    , 0] = 1.0
        image[y + 1, x - 1, 0] = 1.0
        label[y, x] = 1
    return (image, label)

@pytest.fixture(scope="session")
def original_file():
    tmpdir = tempfile.mkdtemp()
    image_path = os.path.join(tmpdir, 'image.tiff')
    label_path = os.path.join(tmpdir, 'label.tiff')

    (image, label) = generate_tile(width=32, height=64, blocks=50)
    tiff.write_tiff(image_path, image)
    tiff.write_tiff(label_path, label)
    yield (image_path, label_path)

    shutil.rmtree(tmpdir)

# creates square numpy (10,10) image that contains 0.00-0.99 and label image that is first half 0, second half 1.
@pytest.fixture(scope="session")
def incremental_tiff_filenames():
    tmpdir = tempfile.mkdtemp()
    image_path = os.path.join(tmpdir, 'image.tiff')
    label_path = os.path.join(tmpdir, 'label.tiff')

    image = np.reshape(np.arange(0,1,.01), (10,10))
    label = (image >= 0.5).astype(np.uint8)
    tiff.write_tiff(image_path, image)
    tiff.write_tiff(label_path, label)
    yield ([image_path], [label_path])

    shutil.rmtree(tmpdir)

@pytest.fixture(scope="session")
def doubling_tiff_filenames():
    tmpdir = tempfile.mkdtemp()
    image_path = os.path.join(tmpdir, 'image.tiff')
    label_path = os.path.join(tmpdir, 'label.tiff')

    image = np.random.random((128, 128)) #pylint: disable=no-member
    label = 2 * image
    tiff.write_tiff(image_path, image)
    tiff.write_tiff(label_path, label)
    yield ([image_path], [label_path])

    shutil.rmtree(tmpdir)

@pytest.fixture(scope="session")
def binary_identity_tiff_filenames():
    tmpdir = tempfile.mkdtemp()
    image_path = os.path.join(tmpdir, 'image.tiff')
    label_path = os.path.join(tmpdir, 'label.tiff')

    label = np.random.randint(0, 2, (128, 128), np.uint8) #pylint: disable=no-member
    image = np.take(np.asarray([[1.0, 0.0], [0.0, 1.0]]), label, axis=0)
    tiff.write_tiff(image_path, image)
    tiff.write_tiff(label_path, label)
    yield ([image_path], [label_path])

    shutil.rmtree(tmpdir)

@pytest.fixture(scope="session")
def worldview_filenames(original_file):
    '''Create a fake WorldView 2 data structure on disk using artificial image data'''
    tmpdir = tempfile.mkdtemp()
    image_name = 'WV02N42_939570W073_2520792013040400000000MS00_GU004003002'
    imd_name = '19MAY13164205-M2AS-503204071020_01_P003.IMD'
    zip_path = os.path.join(tmpdir, image_name + '.zip')
    label_path = os.path.join(tmpdir, image_name + '_label.tiff')
    image_dir = os.path.join(tmpdir, 'image')
    image_path = os.path.join(image_dir, image_name + '.tif')
    vendor_dir = os.path.join(image_dir, 'vendor_metadata')
    imd_path = os.path.join(vendor_dir, imd_name)
    os.mkdir(image_dir)
    os.mkdir(vendor_dir)
    # not really a valid file but this is all we need, only one band in image
    with open(imd_path, 'a') as f:
        f.write('absCalFactor = 9.295654e-03\n')
        f.write('effectiveBandwidth = 4.730000e-02\n')

    tiff.TiffImage(original_file[0]).save(image_path)
    tiff.TiffImage(original_file[1]).save(label_path)

    z = zipfile.ZipFile(zip_path, mode='x')
    z.write(image_path, arcname=image_name + '.tif')
    z.write(imd_path, arcname=os.path.join('vendor_metadata', imd_name))
    z.close()

    yield (zip_path, label_path)

    shutil.rmtree(tmpdir)

@pytest.fixture(scope="session")
def landsat_filenames(original_file):
    '''Create a fake Landsat data structure on disk using artificial image data'''
    tmpdir = tempfile.mkdtemp()
    image_name = 'L1_IGNORE_AAABBB_DATE'
    mtl_name = image_name + '_MTL.txt'
    mtl_path = os.path.join(tmpdir, mtl_name)
    zip_path = os.path.join(tmpdir, image_name + '.zip')
    # not really a valid file but this is all we need, only one band in image
    with open(mtl_path, 'a') as f:
        f.write('SPACECRAFT_ID = LANDSAT_1\n')
        f.write('SUN_ELEVATION = 5.8\n')
        f.write('FILE_NAME_BAND_1 = 1.tiff\n')
        f.write('RADIANCE_MULT_BAND_1 = 2.0\n')
        f.write('RADIANCE_ADD_BAND_1 = 2.0\n')
        f.write('REFLECTANCE_MULT_BAND_1 = 2.0\n')
        f.write('REFLECTANCE_ADD_BAND_1 = 2.0\n')
        f.write('K1_CONSTANT_BAND_1 = 2.0\n')
        f.write('K2_CONSTANT_BAND_1 = 2.0\n')

    image_path = os.path.join(tmpdir, '1.tiff')
    tiff.TiffImage(original_file[0]).save(image_path)

    z = zipfile.ZipFile(zip_path, mode='x')
    z.write(image_path, arcname='1.tiff')
    z.write(mtl_path, arcname=mtl_name)
    z.close()

    label_path = os.path.join(tmpdir, image_name + '_label.tiff')
    tiff.TiffImage(original_file[1]).save(label_path)

    yield (zip_path, label_path)

    shutil.rmtree(tmpdir)

NUM_SOURCES = 1
@pytest.fixture(scope="session")
def all_sources(worldview_filenames):
    return [(worldview_filenames, '.zip', 'worldview', '_label.tiff', 'tiff')]

def load_dataset(source, output_size, chunk_size=3, autoencoder=False):
    config_reset()
    (image_path, label_path) = source[0]
    config.load(yaml_str=
                f'''
                io:
                  cache:
                    dir: {os.path.dirname(image_path)}
                dataset:
                  images:
                    type: {source[2]}
                    directory: {os.path.dirname(image_path)}
                    extension: {source[1]}
                    preprocess: ~
                  labels:
                    type: {source[4]}
                    directory: {os.path.dirname(label_path)}
                    extension: {source[3]}
                    preprocess: ~''')

    if autoencoder:
        return imagery_dataset.AutoencoderDataset(config.dataset.images(), (chunk_size, chunk_size),
                                                  tile_shape=config.io.tile_size(),
                                                  stride=config.train.spec().stride)
    return imagery_dataset.ImageryDataset(config.dataset.images(), config.dataset.labels(),
                                          (output_size, output_size),
                                          (chunk_size, chunk_size), tile_shape=config.io.tile_size(),
                                          stride=config.train.spec().stride)

@pytest.fixture(scope="function", params=range(NUM_SOURCES))
def dataset(all_sources, request):
    source = all_sources[request.param]
    return load_dataset(source, 1)

@pytest.fixture(scope="function", params=range(NUM_SOURCES))
def ae_dataset(all_sources, request):
    source = all_sources[request.param]
    return load_dataset(source, 1, autoencoder=True)

@pytest.fixture(scope="function")
def dataset_block_label(all_sources):
    return load_dataset(all_sources[0], 3)<|MERGE_RESOLUTION|>--- conflicted
+++ resolved
@@ -57,17 +57,10 @@
                 ''')
 
 def generate_tile(width=32, height=32, blocks=50):
-<<<<<<< HEAD
     """Generate a heightXwidthX3 image, with blocks pixels surrounded by ones and the rest zeros in band 0"""
     image = np.zeros((height, width, 1), np.float32)
     label = np.zeros((height, width), np.uint8)
-    for _ in range(blocks):
-=======
-    """Generate a widthXheightX3 image, with blocks pixels surrounded by ones and the rest zeros in band 0"""
-    image = np.zeros((width, height, 1), np.float32)
-    label = np.zeros((width, height), np.uint8)
     for _ in np.arange(blocks):
->>>>>>> 2b357785
         x = random.randint(2, width - 3)
         y = random.randint(2, height - 3)
         # ensure non-overlapping
