--- conflicted
+++ resolved
@@ -29,13 +29,8 @@
 
 from delta.config import config
 from delta.extensions.sources import npy
-<<<<<<< HEAD
 from delta.ml import train, predict, io
-from delta.extensions.layers.pretrained import Pretrained
-=======
-from delta.ml import train, predict
 from delta.extensions.layers.pretrained import pretrained
->>>>>>> 9ba72e07
 from delta.ml.ml_config import TrainingSpec
 
 def evaluate_model(model_fn, dataset, output_trim=0, threshold=0.3, max_wrong=200):
@@ -93,15 +88,7 @@
     # 3 create model network based on autonecoder.
     def model_fn():
         inputs = keras.layers.Input((10, 10, 1))
-<<<<<<< HEAD
-        pretrained_layer = Pretrained(ae_model, 3, trainable=False)
-        assert pretrained_layer.get_config()['filename'] == ae_model
-        assert pretrained_layer.get_config()['encoding_layer'] == 3
-        assert pretrained_layer.shape().as_list() == [None, 10, 10, 1]
-        pretrained_layer = pretrained_layer(inputs)
-=======
         pretrained_layer = pretrained(ae_model, 3, trainable=False)(inputs)
->>>>>>> 9ba72e07
         up_samp1 = keras.layers.UpSampling2D((2,2))(pretrained_layer)
         conv1 = keras.layers.Conv2D(16, (3, 3), activation='relu', padding='same')(up_samp1)
         output = keras.layers.Conv2D(2, (3,3), activation='softmax', padding='same')(conv1)
