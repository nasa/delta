--- conflicted
+++ resolved
@@ -15,7 +15,7 @@
 MNIST_BANDS = 1
 MNIST_MAX = 255.0 # Input images are 0-255
 
-def dataset_fashion_mnist(batch_size=200, num_epochs=5, shuffle_buffer_size=10, reduce_by=4):
+def dataset_fashion_mnist(batch_size=200, num_epochs=5, shuffle_buffer_size=10, reduce_by=16):
     '''
     Creates a Tensorflow dataset out of the MNIST fashion dataset for training an
     autoencode
@@ -24,10 +24,6 @@
     (train_images, _), (_, _) = fashion_mnist.load_data()
     train_images = train_images / MNIST_MAX
     (num_data, _, _) = train_images.shape
-<<<<<<< HEAD
-=======
-    reduce_by = 16
->>>>>>> 88a8eb89
     train_images = train_images[:(num_data // reduce_by), :, :]
     train_images = np.reshape(train_images, (num_data // reduce_by, MNIST_WIDTH, MNIST_WIDTH, MNIST_BANDS))
 
@@ -37,7 +33,7 @@
     return d_s
 
 
-def test_dense_autoencoder(reduce_by=10, num_epochs=2, err_thresh=0.05):
+def test_dense_autoencoder(reduce_by=16, num_epochs=2, err_thresh=0.1):
     '''
     tests the performance of the dense autoencoder on the Fashion MNIST dataset
     '''
@@ -49,21 +45,13 @@
 
     model, history = train.train(model_fn, data_fn, num_epochs=num_epochs)
     assert model is not None
-<<<<<<< HEAD
     assert history.history['loss'][-1] < err_thresh, "Terminal Loss was greater than %f" % err_thresh
-=======
-    assert history.history['loss'][-1] < 0.1, "Terminal Loss was greater than 0.08"
->>>>>>> 88a8eb89
 
-def test_conv_autoencoder(reduce_by=10, num_epochs=2, err_thresh=0.05):
+def test_conv_autoencoder(reduce_by=16, num_epochs=2, err_thresh=0.1):
     '''
     tests the performance of the convolutional autoencoder on the Fashion MNIST dataset
     '''
 
-<<<<<<< HEAD
-=======
-    num_epochs = 1
->>>>>>> 88a8eb89
     in_shape = (MNIST_WIDTH, MNIST_WIDTH, MNIST_BANDS)
     model_fn = functools.partial(networks.make_autoencoder,
                                  in_shape, encoding_size=32, encoder_type='conv')
@@ -71,8 +59,4 @@
 
     model, history = train.train(model_fn, data_fn, num_epochs=num_epochs)
     assert model is not None
-<<<<<<< HEAD
-    assert history.history['loss'][-1] < err_thresh, "Terminal Loss was greater than %f" % err_thresh
-=======
-    assert history.history['loss'][-1] < 0.1, "Terminal Loss was greater than 0.08"
->>>>>>> 88a8eb89
+    assert history.history['loss'][-1] < err_thresh, "Terminal Loss was greater than %f" % err_thresh